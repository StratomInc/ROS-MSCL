# microstrain_3dm_gx5_45

## Description

Interface software, including ROS node, for Microstrain 3DM-GX5-45.

<<<<<<< HEAD
See http://wiki.ros.org/microstrain_3dm_gx5_45
=======
The interface makes use of the MIP SDK Version 1.1 from Microstrain to communicate with the device.  Includes the following applications:
 
  * GX4-45_Test : A minimal port of the executable that comes with the SDK including minimial changes in the way the serial port is specified.  Running {rosrun microstrain_3dm_gx5_45 GX4-45_Test /dev/ttyACM0 115200} should run the tests on a unit as a first step.  The program runs through many diagnistics and is a good way to determine compatility with different hardware versions of the 3DM-GXX devices.
  * microstrain_3dm_gx5_45 : ROS node

## Dependencies

 * roscpp
 
## Build instructions.  

The concept is to build this drive along with the Microstrain SDK (Version 1.1).  Currently the repo contains the SDK files,
but in the future, it might make sense to not include them - or to substitute a newer version.  
Here are the steps I took to build the code...

 * Dowload the zip archive "MIP C Code Sample for Windows and Linux Version 1.1" from the Microstrain website
 * Extract the archive into the directory "MIPSDK".  The first directory in MIPSDK should be "C"
 * In C/Library/User Functions/mip_sdk_user_functions.c, comment out the line "#include <windows.h>
  rosdep install --from-paths src/microstrain_3dm_gx5_45/ --ignore-src --rosdistro=indigo --simulate

 rosdep install --from-paths src/microstrain_3dm_gx5_45/ --ignore-src --rosdistro=indigo
 * cd catkin_sw
 * catkin_make
 
## Dev Notes
 
 The mip_sdk_user_functions are C functions that need to be called by various parts of the SDK.  The main purpose of these functions is to implement the platform-specific serial (RS232) port elements.  The prototype serial port open function takes the COM number as an integer input - which is clunky for Linux serial ports.  Changed this to take a string defining the port (e.g., /dev/ttyS0), but this necessitated also modifying the mip_sdk_interface.[ch] files, since this is what is called by the application - changed the mip_interface_init function to accept a string argument for specifying the port.
 
## TODO
 
 * Verify order of quaternions
 
# microstrain_3dm_gx5_45

Documentation for the ROS node - to be moved to ROS wiki when driver is released
 
## Published Topics
 
~gps/fix (sensor_msgs/NavSatFix)

 *Position covariance is populated with diagonals based on reported horizontal and vertical accuracy. 
 * The status.status field is the LLH position data "valid flag"-1.  The valid flag mapping from the 3DM protocol is
  * 0x0001 – Latitude and Longitude Valid
  * 0x0002 – Ellipsoid Height Valid
  * 0x0004 – MSL Height Valid
  * 0x0008 – Horizontal Accuracy Valid
  * 0x0010 – Vertical Accuracy Valid
  * E.g., if all valid, then the status.status field should be 30.
 
~imu/data (sensor_msgs/Imu)
 
~nav/odom (nav_msgs/Odometry)
 
 * Currently the pose.position is the longitude (x), latitude (y) and ellipsoid height (z)
 * pose.covariance and twist.covariance include diagonal elements for position and attitude
 
 ~nav/status (std_msgs/Int16MultiArray)
 
 * Includes three values - see communication protocol for full documentation.
   * filter_state
     * 0x00 – Startup
     * 0x01 – Initialization (see status flags)
     * 0x02 – Running, Solution Valid
     * 0x03 – Running, Solution Error (see status flags)
   * dynamics mode
     * 0x01 – Portable (device default)
     * 0x02 – Automotive 
     * 0x03 – Airborne
   * status_flags
     * See device documentation
 
 ## Services
 
 ~reset_kf (std_srvs/Empty)  TODO
 
 ## Parameters
 
 ### Comms Parameters
 ~port (string, default: /dev/ttyACM0) 
The serial port to which the device is connected

~baud_rate (integer, default: 115200) 
Baud rate of the sensor. 

### Configuration Paramaters
~device_setup (bool, default: false)
If true, puts device in idle mode and configures the device.
If false, skips configuration.  Important: the configuration parameters below are not effective unless this flag is true.

~readback_settings (bool, default: true)

~save_settings (bool, default: true)

~auto_init (bool, default: true)

~dynamics_mode (int, default: 1)   TODO
     * 0x01 – Portable (device default)
     * 0x02 – Automotive
     * 0x03 – Airborne
     
~declination_source (int, default: 2)   
Possible declination sources:

 * 0x01 – None - device reports magnetic north
 * 0x02 – Internal World Magnetic Model (Default)
 * 0x03 – Manual (see declination parameter)
     
~declination (double, default: 0.23)  NOT YET IMPLEMENTED - Functionality not found in SDK
Sets the declination angle in radians.  Only applies of the declination_source=3.
0.23 radians is +13.27 degrees for Monterey, CA
TODO - verify the sign of this angle


~gps_frame_id (string, default: wgs84)
Value for the frame_id field in the header of the NavSatFix message published on the gps/fix topic

~imu_frame_id (string, default: base_link)
Value of the frame_id field in the header of the Imu message publised in the imu/data topic

~odom_frame_id (string, default: wgs84)
Value of the frame_id field in the header of the Odometry message published on the nav/odom topic

~odom_child_frame_id (string, default: base_link)
Value of the child_frame_id field in the Odometry message published on the nav/odom topic.


~child_frame_id (string, default: /base_footprint)   TODO
Odometry data will be published with this child_frame_id.


Note - to maximize performance you may wan to only publish the Odometry messages
~publish_gps (bool, default: true) 
Sets if ~gps/fix should be advertised/published or not. 

~publish_imu (bool, default: true) 
Sets if ~imu/data should be advertised/published or not. 

~publish_odom (bool, default: true) 
Sets if ~nav/odom should be advertised/published or not. 



~gps_rate (int, default: 1) 
The rates are set as a target value in Hz.  The device accepts a decimation value for each output; the packet rate is base_rate/decimation, where decimation is an intgeter.  The program calculates the decimation to get close the the desired rate, based on polling the sensor for its base rate.

  * Base rate of 4 Hz for 3DM-GX4-45
  
~imu_rate (int, default: 10) 
  
  * Base rate of 500 Hz for 3DM-GX4-45

~nav_rate (int, default: 10) 
  
  * Base rate of 500 Hz for 3DM-GX4-45



  
 
 
 
 
 
 
 
>>>>>>> edbbe743
<|MERGE_RESOLUTION|>--- conflicted
+++ resolved
@@ -4,172 +4,5 @@
 
 Interface software, including ROS node, for Microstrain 3DM-GX5-45.
 
-<<<<<<< HEAD
-See http://wiki.ros.org/microstrain_3dm_gx5_45
-=======
-The interface makes use of the MIP SDK Version 1.1 from Microstrain to communicate with the device.  Includes the following applications:
- 
-  * GX4-45_Test : A minimal port of the executable that comes with the SDK including minimial changes in the way the serial port is specified.  Running {rosrun microstrain_3dm_gx5_45 GX4-45_Test /dev/ttyACM0 115200} should run the tests on a unit as a first step.  The program runs through many diagnistics and is a good way to determine compatility with different hardware versions of the 3DM-GXX devices.
-  * microstrain_3dm_gx5_45 : ROS node
 
-## Dependencies
-
- * roscpp
- 
-## Build instructions.  
-
-The concept is to build this drive along with the Microstrain SDK (Version 1.1).  Currently the repo contains the SDK files,
-but in the future, it might make sense to not include them - or to substitute a newer version.  
-Here are the steps I took to build the code...
-
- * Dowload the zip archive "MIP C Code Sample for Windows and Linux Version 1.1" from the Microstrain website
- * Extract the archive into the directory "MIPSDK".  The first directory in MIPSDK should be "C"
- * In C/Library/User Functions/mip_sdk_user_functions.c, comment out the line "#include <windows.h>
-  rosdep install --from-paths src/microstrain_3dm_gx5_45/ --ignore-src --rosdistro=indigo --simulate
-
- rosdep install --from-paths src/microstrain_3dm_gx5_45/ --ignore-src --rosdistro=indigo
- * cd catkin_sw
- * catkin_make
- 
-## Dev Notes
- 
- The mip_sdk_user_functions are C functions that need to be called by various parts of the SDK.  The main purpose of these functions is to implement the platform-specific serial (RS232) port elements.  The prototype serial port open function takes the COM number as an integer input - which is clunky for Linux serial ports.  Changed this to take a string defining the port (e.g., /dev/ttyS0), but this necessitated also modifying the mip_sdk_interface.[ch] files, since this is what is called by the application - changed the mip_interface_init function to accept a string argument for specifying the port.
- 
-## TODO
- 
- * Verify order of quaternions
- 
-# microstrain_3dm_gx5_45
-
-Documentation for the ROS node - to be moved to ROS wiki when driver is released
- 
-## Published Topics
- 
-~gps/fix (sensor_msgs/NavSatFix)
-
- *Position covariance is populated with diagonals based on reported horizontal and vertical accuracy. 
- * The status.status field is the LLH position data "valid flag"-1.  The valid flag mapping from the 3DM protocol is
-  * 0x0001 – Latitude and Longitude Valid
-  * 0x0002 – Ellipsoid Height Valid
-  * 0x0004 – MSL Height Valid
-  * 0x0008 – Horizontal Accuracy Valid
-  * 0x0010 – Vertical Accuracy Valid
-  * E.g., if all valid, then the status.status field should be 30.
- 
-~imu/data (sensor_msgs/Imu)
- 
-~nav/odom (nav_msgs/Odometry)
- 
- * Currently the pose.position is the longitude (x), latitude (y) and ellipsoid height (z)
- * pose.covariance and twist.covariance include diagonal elements for position and attitude
- 
- ~nav/status (std_msgs/Int16MultiArray)
- 
- * Includes three values - see communication protocol for full documentation.
-   * filter_state
-     * 0x00 – Startup
-     * 0x01 – Initialization (see status flags)
-     * 0x02 – Running, Solution Valid
-     * 0x03 – Running, Solution Error (see status flags)
-   * dynamics mode
-     * 0x01 – Portable (device default)
-     * 0x02 – Automotive 
-     * 0x03 – Airborne
-   * status_flags
-     * See device documentation
- 
- ## Services
- 
- ~reset_kf (std_srvs/Empty)  TODO
- 
- ## Parameters
- 
- ### Comms Parameters
- ~port (string, default: /dev/ttyACM0) 
-The serial port to which the device is connected
-
-~baud_rate (integer, default: 115200) 
-Baud rate of the sensor. 
-
-### Configuration Paramaters
-~device_setup (bool, default: false)
-If true, puts device in idle mode and configures the device.
-If false, skips configuration.  Important: the configuration parameters below are not effective unless this flag is true.
-
-~readback_settings (bool, default: true)
-
-~save_settings (bool, default: true)
-
-~auto_init (bool, default: true)
-
-~dynamics_mode (int, default: 1)   TODO
-     * 0x01 – Portable (device default)
-     * 0x02 – Automotive
-     * 0x03 – Airborne
-     
-~declination_source (int, default: 2)   
-Possible declination sources:
-
- * 0x01 – None - device reports magnetic north
- * 0x02 – Internal World Magnetic Model (Default)
- * 0x03 – Manual (see declination parameter)
-     
-~declination (double, default: 0.23)  NOT YET IMPLEMENTED - Functionality not found in SDK
-Sets the declination angle in radians.  Only applies of the declination_source=3.
-0.23 radians is +13.27 degrees for Monterey, CA
-TODO - verify the sign of this angle
-
-
-~gps_frame_id (string, default: wgs84)
-Value for the frame_id field in the header of the NavSatFix message published on the gps/fix topic
-
-~imu_frame_id (string, default: base_link)
-Value of the frame_id field in the header of the Imu message publised in the imu/data topic
-
-~odom_frame_id (string, default: wgs84)
-Value of the frame_id field in the header of the Odometry message published on the nav/odom topic
-
-~odom_child_frame_id (string, default: base_link)
-Value of the child_frame_id field in the Odometry message published on the nav/odom topic.
-
-
-~child_frame_id (string, default: /base_footprint)   TODO
-Odometry data will be published with this child_frame_id.
-
-
-Note - to maximize performance you may wan to only publish the Odometry messages
-~publish_gps (bool, default: true) 
-Sets if ~gps/fix should be advertised/published or not. 
-
-~publish_imu (bool, default: true) 
-Sets if ~imu/data should be advertised/published or not. 
-
-~publish_odom (bool, default: true) 
-Sets if ~nav/odom should be advertised/published or not. 
-
-
-
-~gps_rate (int, default: 1) 
-The rates are set as a target value in Hz.  The device accepts a decimation value for each output; the packet rate is base_rate/decimation, where decimation is an intgeter.  The program calculates the decimation to get close the the desired rate, based on polling the sensor for its base rate.
-
-  * Base rate of 4 Hz for 3DM-GX4-45
-  
-~imu_rate (int, default: 10) 
-  
-  * Base rate of 500 Hz for 3DM-GX4-45
-
-~nav_rate (int, default: 10) 
-  
-  * Base rate of 500 Hz for 3DM-GX4-45
-
-
-
-  
- 
- 
- 
- 
- 
- 
- 
->>>>>>> edbbe743
+See http://wiki.ros.org/microstrain_3dm_gx5_45