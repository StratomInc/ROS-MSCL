/////////////////////////////////////////////////////////////////////////////////////////////////////
//
// Parker-Lord GX5-Series Driver Definition File
// 
// Copyright (c) 2017, Brian Bingham
// Copyright (c)  2020, Parker Hannifin Corp
// 
// This code is licensed under MIT license (see LICENSE file for details)
// 
/////////////////////////////////////////////////////////////////////////////////////////////////////


#ifndef _MICROSTRAIN_3DM_H
#define _MICROSTRAIN_3DM_H

/////////////////////////////////////////////////////////////////////////////////////////////////////
//
// Include Files
//
/////////////////////////////////////////////////////////////////////////////////////////////////////

#include <cstdio>
#include <unistd.h>
#include <time.h>
#include <iostream>
#include <fstream>

//ROS
#include "ros/ros.h"
#include "sensor_msgs/NavSatFix.h"
#include "sensor_msgs/Imu.h"
#include "sensor_msgs/TimeReference.h"
#include "geometry_msgs/PoseWithCovarianceStamped.h"
#include "geometry_msgs/Vector3.h"
#include "sensor_msgs/MagneticField.h"
#include "nav_msgs/Odometry.h"
#include "std_msgs/Int8.h"
#include "std_msgs/Int16MultiArray.h"
#include "std_msgs/MultiArrayLayout.h"
#include "std_srvs/Empty.h"
#include "std_srvs/Trigger.h"
#include "std_msgs/Bool.h"
#include "std_msgs/String.h"
#include "tf2_geometry_msgs/tf2_geometry_msgs.h"

//MSCL
#include "mscl/mscl.h"
#include "mscl_msgs/Status.h"
#include "mscl_msgs/RTKStatus.h"
#include "mscl_msgs/FilterStatus.h"
#include "mscl_msgs/FilterHeading.h"
#include "mscl_msgs/FilterHeadingState.h"
#include "mscl_msgs/GPSCorrelationTimestampStamped.h"
#include "ros_mscl/SetAccelBias.h"
#include "ros_mscl/GetAccelBias.h"
#include "ros_mscl/SetGyroBias.h"
#include "ros_mscl/GetGyroBias.h"
#include "ros_mscl/SetHardIronValues.h"
#include "ros_mscl/GetHardIronValues.h"
#include "ros_mscl/SetSoftIronMatrix.h"
#include "ros_mscl/GetSoftIronMatrix.h"
#include "ros_mscl/SetComplementaryFilter.h"
#include "ros_mscl/GetComplementaryFilter.h"
#include "ros_mscl/InitFilterEuler.h"
#include "ros_mscl/InitFilterHeading.h"
#include "ros_mscl/DeviceSettings.h"
#include "ros_mscl/SetAccelBiasModel.h"
#include "ros_mscl/GetAccelBiasModel.h"
#include "ros_mscl/SetGravityAdaptiveVals.h"
#include "ros_mscl/GetGravityAdaptiveVals.h"
#include "ros_mscl/SetSensor2VehicleRotation.h"
#include "ros_mscl/GetSensor2VehicleRotation.h"
#include "ros_mscl/SetSensor2VehicleOffset.h"
#include "ros_mscl/GetSensor2VehicleOffset.h"
#include "ros_mscl/SetReferencePosition.h"
#include "ros_mscl/GetReferencePosition.h"
#include "ros_mscl/SetConingScullingComp.h"
#include "ros_mscl/GetConingScullingComp.h"
#include "ros_mscl/SetEstimationControlFlags.h"
#include "ros_mscl/GetEstimationControlFlags.h"
#include "ros_mscl/SetDynamicsMode.h"
#include "ros_mscl/GetDynamicsMode.h"
#include "ros_mscl/SetZeroAngleUpdateThreshold.h"
#include "ros_mscl/GetZeroAngleUpdateThreshold.h"
#include "ros_mscl/SetZeroVelocityUpdateThreshold.h"
#include "ros_mscl/GetZeroVelocityUpdateThreshold.h"
#include "ros_mscl/SetTareOrientation.h"
#include "ros_mscl/SetAccelNoise.h"
#include "ros_mscl/GetAccelNoise.h"
#include "ros_mscl/SetGyroNoise.h"
#include "ros_mscl/GetGyroNoise.h"
#include "ros_mscl/SetMagNoise.h"
#include "ros_mscl/GetMagNoise.h"
#include "ros_mscl/SetGyroBiasModel.h"
#include "ros_mscl/GetGyroBiasModel.h"
#include "ros_mscl/SetMagAdaptiveVals.h"
#include "ros_mscl/GetMagAdaptiveVals.h"
#include "ros_mscl/SetMagDipAdaptiveVals.h"
#include "ros_mscl/GetMagDipAdaptiveVals.h"
#include "ros_mscl/SetHeadingSource.h"
#include "ros_mscl/GetHeadingSource.h"
#include "ros_mscl/GetSensor2VehicleTransformation.h"
#include "ros_mscl/ExternalHeadingUpdate.h"
#include "ros_mscl/SetRelativePositionReference.h"
#include "ros_mscl/GetRelativePositionReference.h"


/////////////////////////////////////////////////////////////////////////////////////////////////////
//
// Defines
//
/////////////////////////////////////////////////////////////////////////////////////////////////////

#define NUM_COMMAND_LINE_ARGUMENTS 3

#define DEFAULT_PACKET_TIMEOUT_MS  1000 //milliseconds

#define SECS_PER_WEEK (60L*60*24*7)
#define UTC_GPS_EPOCH_DUR (315964800)

#define USTRAIN_G 9.80665  // from section 5.1.1 in https://www.microstrain.com/sites/default/files/3dm-gx5-25_dcp_manual_8500-0065_reference_document.pdf

//Macro to cause Sleep call to behave as it does for windows
#define Sleep(x) usleep(x*1000.0)

#define GNSS1_ID 0
#define GNSS2_ID 1
#define NUM_GNSS 2


/////////////////////////////////////////////////////////////////////////////////////////////////////
///
/// \brief Contains functions for micostrain driver
///
/////////////////////////////////////////////////////////////////////////////////////////////////////

namespace Microstrain
{
  ///
  /// \brief Microstrain class
  ///

  class Microstrain
  {
  public:

    Microstrain();
    ~Microstrain() = default;

    void run();

    void parse_mip_packet(const mscl::MipDataPacket& packet);
    void parse_imu_packet(const mscl::MipDataPacket& packet);
    void parse_filter_packet(const mscl::MipDataPacket& packet);
    void parse_gnss_packet(const mscl::MipDataPacket& packet, int gnss_id);
    void parse_rtk_packet(const mscl::MipDataPacket& packet);

    void device_status_callback();
    bool device_report(std_srvs::Trigger::Request &req, std_srvs::Trigger::Response &res);
    bool get_basic_status(std_srvs::Trigger::Request &req, std_srvs::Trigger::Response &res);
    bool get_diagnostic_report(std_srvs::Trigger::Request &req, std_srvs::Trigger::Response &res);
  
    bool set_accel_bias(ros_mscl::SetAccelBias::Request &req, ros_mscl::SetAccelBias::Response &res);
    bool get_accel_bias(ros_mscl::GetAccelBias::Request &req, ros_mscl::GetAccelBias::Response &res);

    bool set_gyro_bias(ros_mscl::SetGyroBias::Request &req, ros_mscl::SetGyroBias::Response &res);
    bool get_gyro_bias(ros_mscl::GetGyroBias::Request &req, ros_mscl::GetGyroBias::Response &res);

    bool gyro_bias_capture(std_srvs::Trigger::Request &req, std_srvs::Trigger::Response &res);

    bool set_hard_iron_values(ros_mscl::SetHardIronValues::Request &req, ros_mscl::SetHardIronValues::Response &res);
    bool get_hard_iron_values(ros_mscl::GetHardIronValues::Request &req, ros_mscl::GetHardIronValues::Response &res);

    bool set_soft_iron_matrix(ros_mscl::SetSoftIronMatrix::Request &req, ros_mscl::SetSoftIronMatrix::Response &res);
    bool get_soft_iron_matrix(ros_mscl::GetSoftIronMatrix::Request &req, ros_mscl::GetSoftIronMatrix::Response &res);

    bool set_complementary_filter(ros_mscl::SetComplementaryFilter::Request &req, ros_mscl::SetComplementaryFilter::Response &res);
    bool get_complementary_filter(ros_mscl::GetComplementaryFilter::Request &req, ros_mscl::GetComplementaryFilter::Response &res);

    bool set_coning_sculling_comp(ros_mscl::SetConingScullingComp::Request &req, ros_mscl::SetConingScullingComp::Response &res);
    bool get_coning_sculling_comp(ros_mscl::GetConingScullingComp::Request &req, ros_mscl::GetConingScullingComp::Response &res);

    bool set_sensor2vehicle_rotation(ros_mscl::SetSensor2VehicleRotation::Request &req, ros_mscl::SetSensor2VehicleRotation::Response &res);
    bool get_sensor2vehicle_rotation(ros_mscl::GetSensor2VehicleRotation::Request &req, ros_mscl::GetSensor2VehicleRotation::Response &res);

    bool set_sensor2vehicle_offset(ros_mscl::SetSensor2VehicleOffset::Request &req, ros_mscl::SetSensor2VehicleOffset::Response &res);
    bool get_sensor2vehicle_offset(ros_mscl::GetSensor2VehicleOffset::Request &req, ros_mscl::GetSensor2VehicleOffset::Response &res);

    bool get_sensor2vehicle_transformation(ros_mscl::GetSensor2VehicleTransformation::Request &req, ros_mscl::GetSensor2VehicleTransformation::Response &res);
      
    bool reset_filter(std_srvs::Empty::Request &req, std_srvs::Empty::Response &resp);

    bool init_filter_euler(ros_mscl::InitFilterEuler::Request &req, ros_mscl::InitFilterEuler::Response &res);
    bool init_filter_heading(ros_mscl::InitFilterHeading::Request &req, ros_mscl::InitFilterHeading::Response &res);
  
    bool set_heading_source(ros_mscl::SetHeadingSource::Request &req, ros_mscl::SetHeadingSource::Response &res);
    bool get_heading_source(ros_mscl::GetHeadingSource::Request &req, ros_mscl::GetHeadingSource::Response &res);

    bool set_reference_position(ros_mscl::SetReferencePosition::Request &req, ros_mscl::SetReferencePosition::Response &res);
    bool get_reference_position(ros_mscl::GetReferencePosition::Request &req, ros_mscl::GetReferencePosition::Response &res);

    bool set_estimation_control_flags(ros_mscl::SetEstimationControlFlags::Request &req, ros_mscl::SetEstimationControlFlags::Response &res);
    bool get_estimation_control_flags(ros_mscl::GetEstimationControlFlags::Request &req, ros_mscl::GetEstimationControlFlags::Response &res);

    bool set_dynamics_mode(ros_mscl::SetDynamicsMode::Request &req, ros_mscl::SetDynamicsMode::Response &res);
    bool get_dynamics_mode(ros_mscl::GetDynamicsMode::Request &req, ros_mscl::GetDynamicsMode::Response &res);

    bool set_zero_angle_update_threshold(ros_mscl::SetZeroAngleUpdateThreshold::Request &req, ros_mscl::SetZeroAngleUpdateThreshold::Response &res);
    bool get_zero_angle_update_threshold(ros_mscl::GetZeroAngleUpdateThreshold::Request &req, ros_mscl::GetZeroAngleUpdateThreshold::Response &res);
    
    bool set_zero_velocity_update_threshold(ros_mscl::SetZeroVelocityUpdateThreshold::Request &req, ros_mscl::SetZeroVelocityUpdateThreshold::Response &res);
    bool get_zero_velocity_update_threshold(ros_mscl::GetZeroVelocityUpdateThreshold::Request &req, ros_mscl::GetZeroVelocityUpdateThreshold::Response &res);

    bool set_tare_orientation(ros_mscl::SetTareOrientation::Request &req, ros_mscl::SetTareOrientation::Response &res);
    
    bool commanded_vel_zupt(std_srvs::Trigger::Request &req, std_srvs::Trigger::Response &res);
    bool commanded_ang_rate_zupt(std_srvs::Trigger::Request &req, std_srvs::Trigger::Response &res);
  
    bool set_accel_noise(ros_mscl::SetAccelNoise::Request &req, ros_mscl::SetAccelNoise::Response &res);
    bool get_accel_noise(ros_mscl::GetAccelNoise::Request &req, ros_mscl::GetAccelNoise::Response &res);

    bool set_gyro_noise(ros_mscl::SetGyroNoise::Request &req, ros_mscl::SetGyroNoise::Response &res);
    bool get_gyro_noise(ros_mscl::GetGyroNoise::Request &req, ros_mscl::GetGyroNoise::Response &res);

    bool set_mag_noise(ros_mscl::SetMagNoise::Request &req, ros_mscl::SetMagNoise::Response &res);
    bool get_mag_noise(ros_mscl::GetMagNoise::Request &req, ros_mscl::GetMagNoise::Response &res);

    bool set_gyro_bias_model(ros_mscl::SetGyroBiasModel::Request &req, ros_mscl::SetGyroBiasModel::Response &res);
    bool get_gyro_bias_model(ros_mscl::GetGyroBiasModel::Request &req, ros_mscl::GetGyroBiasModel::Response &res);

    bool set_accel_bias_model(ros_mscl::SetAccelBiasModel::Request &req, ros_mscl::SetAccelBiasModel::Response &res);
    bool get_accel_bias_model(ros_mscl::GetAccelBiasModel::Request &req, ros_mscl::GetAccelBiasModel::Response &res);

    bool set_gravity_adaptive_vals(ros_mscl::SetGravityAdaptiveVals::Request &req, ros_mscl::SetGravityAdaptiveVals::Response &res);
    bool get_gravity_adaptive_vals(ros_mscl::GetGravityAdaptiveVals::Request &req, ros_mscl::GetGravityAdaptiveVals::Response &res);

    bool set_mag_adaptive_vals(ros_mscl::SetMagAdaptiveVals::Request &req, ros_mscl::SetMagAdaptiveVals::Response &res);
    bool get_mag_adaptive_vals(ros_mscl::GetMagAdaptiveVals::Request &req, ros_mscl::GetMagAdaptiveVals::Response &res);

    bool set_mag_dip_adaptive_vals(ros_mscl::SetMagDipAdaptiveVals::Request &req, ros_mscl::SetMagDipAdaptiveVals::Response &res);
    bool get_mag_dip_adaptive_vals(ros_mscl::GetMagDipAdaptiveVals::Request &req, ros_mscl::GetMagDipAdaptiveVals::Response &res);
    
    bool external_heading_update(ros_mscl::ExternalHeadingUpdate::Request &req, ros_mscl::ExternalHeadingUpdate::Response &res);

    bool set_relative_position_reference(ros_mscl::SetRelativePositionReference::Request &req, ros_mscl::SetRelativePositionReference::Response &res);
    bool get_relative_position_reference(ros_mscl::GetRelativePositionReference::Request &req, ros_mscl::GetRelativePositionReference::Response &res);

    bool device_settings(ros_mscl::DeviceSettings::Request &req, ros_mscl::DeviceSettings::Response &res);

    void velocity_zupt_callback(const std_msgs::Bool& state);
    void vel_zupt();
    
    void ang_zupt_callback(const std_msgs::Bool& state);
    void ang_zupt();    

    void external_gps_time_callback(const sensor_msgs::TimeReference& time);

  private:


  //Convience for printing packet stats
  void print_packet_stats();

  //Variables/fields
  std::unique_ptr<mscl::InertialNode> m_inertial_device;

  //Packet Counters (valid, timeout, and checksum errors)
  uint32_t m_imu_valid_packet_count;
  uint32_t m_gnss_valid_packet_count[NUM_GNSS];
  uint32_t m_filter_valid_packet_count;
  uint32_t m_rtk_valid_packet_count;

  uint32_t m_imu_timeout_packet_count;
  uint32_t m_gnss_timeout_packet_count[NUM_GNSS];
  uint32_t m_filter_timeout_packet_count;

  uint32_t m_imu_checksum_error_packet_count;
  uint32_t m_gnss_checksum_error_packet_count[NUM_GNSS];
  uint32_t m_filter_checksum_error_packet_count;


  //Data field storage
  //IMU
  float m_curr_imu_mag_x;
  float m_curr_imu_mag_y;
  float m_curr_imu_mag_z;

  mscl::Vector m_curr_ahrs_quaternion;

  //FILTER
  double m_gps_leap_seconds;

  double m_curr_filter_pos_lat;
  double m_curr_filter_pos_long;
  double m_curr_filter_pos_height;

  float m_curr_filter_vel_north;
  float m_curr_filter_vel_east;
  float m_curr_filter_vel_down;

  mscl::Vector m_curr_filter_quaternion;

  float m_curr_filter_roll;
  float m_curr_filter_pitch;
  float m_curr_filter_yaw;

  float m_curr_filter_angular_rate_x;
  float m_curr_filter_angular_rate_y;
  float m_curr_filter_angular_rate_z;

  float m_curr_filter_pos_uncert_north;
  float m_curr_filter_pos_uncert_east;
  float m_curr_filter_pos_uncert_down;

  float m_curr_filter_vel_uncert_north;
  float m_curr_filter_vel_uncert_east;
  float m_curr_filter_vel_uncert_down;

  float m_curr_filter_att_uncert_roll;
  float m_curr_filter_att_uncert_pitch;
  float m_curr_filter_att_uncert_yaw;

  //IMU Publishers
  ros::Publisher m_imu_pub;
  ros::Publisher m_mag_pub;
  ros::Publisher m_gps_corr_pub;

  //GNSS Publishers
  ros::Publisher m_gnss_pub[NUM_GNSS];
  ros::Publisher m_gnss_odom_pub[NUM_GNSS];
  ros::Publisher m_gnss_time_pub[NUM_GNSS];

  //RTK Data publisher
  ros::Publisher m_rtk_pub;
  
  //Filter Publishers
  ros::Publisher m_filter_status_pub;
  ros::Publisher m_filter_heading_pub;
  ros::Publisher m_filter_heading_state_pub;
  ros::Publisher m_filter_pub;
  ros::Publisher m_filtered_imu_pub;
  ros::Publisher m_filter_relative_pos_pub;

  //Device Status Publisher
  ros::Publisher m_device_status_pub;
   
  //ZUPT subscribers
  ros::Subscriber m_filter_vel_state_sub;
  ros::Subscriber m_filter_ang_state_sub;

  //External GNSS subscriber
  ros::Subscriber m_external_gps_time_sub;

  //IMU Messages
  sensor_msgs::Imu           m_imu_msg;
  sensor_msgs::MagneticField m_mag_msg;
  mscl_msgs::GPSCorrelationTimestampStamped m_gps_corr_msg;

  //GNSS Messages
  sensor_msgs::NavSatFix     m_gnss_msg[NUM_GNSS];
  nav_msgs::Odometry         m_gnss_odom_msg[NUM_GNSS];
  sensor_msgs::TimeReference m_gnss_time_msg[NUM_GNSS];

  //RTK Messages
  mscl_msgs::RTKStatus   m_rtk_msg;
 
  //Filter Messages
  nav_msgs::Odometry                 m_filter_msg;
  sensor_msgs::Imu                   m_filtered_imu_msg;
<<<<<<< HEAD
  mscl_msgs::FilterHeading           m_filter_heading_msg;
  mscl_msgs::FilterHeadingState      m_filter_heading_state_msg;
  mscl_msgs::FilterStatus            m_filter_status_msg;
=======
  ros_mscl::filter_heading_msg       m_filter_heading_msg;
  ros_mscl::filter_heading_state_msg m_filter_heading_state_msg;
  ros_mscl::filter_status_msg        m_filter_status_msg;
  nav_msgs::Odometry                 m_filter_relative_pos_msg;
>>>>>>> 91425160

  //Device Status Message
  mscl_msgs::Status m_device_status_msg;
 
  //Frame ids
  std::string m_imu_frame_id;
  std::string m_gnss_frame_id[NUM_GNSS];
  std::string m_filter_frame_id;
  std::string m_filter_child_frame_id;
 
  //Topic strings
  std::string m_velocity_zupt_topic;
  std::string m_angular_zupt_topic;
  std::string m_external_gps_time_topic;
  
  //Publish data flags
  bool m_publish_imu;
  bool m_publish_gps_corr;
  bool m_publish_gnss[NUM_GNSS];
  bool m_publish_filter;
  bool m_publish_filter_relative_pos;
  bool m_publish_rtk;

  //ZUPT, angular ZUPT topic listener variables
  bool m_angular_zupt;
  bool m_velocity_zupt;
  
  bool m_vel_still;
  bool m_ang_still;
  
  //Static covariance vectors
  std::vector<double> m_imu_linear_cov;
  std::vector<double> m_imu_angular_cov;
  std::vector<double> m_imu_orientation_cov;

  // Update rates
  int m_imu_data_rate;
  int m_gnss_data_rate[NUM_GNSS];
  int m_filter_data_rate;

  //Gnss antenna offsets
  std::vector<double> m_gnss_antenna_offset[NUM_GNSS];

  //Various settings variables
  clock_t m_start;
  uint8_t m_com_mode;
  float   m_field_data[3];
  float   m_soft_iron[9];
  float   m_soft_iron_readback[9];
  float   m_angles[3];
  float   m_heading_angle;
  float   m_readback_angles[3];
  float   m_noise[3];
  float   m_beta[3];
  float   m_readback_beta[3];
  float   m_readback_noise[3];
  float   m_offset[3];
  float   m_readback_offset[3];
  double  m_reference_position_command[3];
  double  m_reference_position_readback[3];
  uint8_t m_dynamics_mode;

  //Raw data file parameters
  bool          m_raw_file_enable;
  bool          m_raw_file_include_support_data;
  std::ofstream m_raw_file;
  }; //Microstrain class


  // Define wrapper functions that call the Microstrain member functions
#ifdef __cplusplus
  extern "C"
#endif
  {

#ifdef __cplusplus
  }
#endif

} // namespace Microstrain

#endif  // _MICROSTRAIN_3DM_GX5_45_H<|MERGE_RESOLUTION|>--- conflicted
+++ resolved
@@ -367,16 +367,10 @@
   //Filter Messages
   nav_msgs::Odometry                 m_filter_msg;
   sensor_msgs::Imu                   m_filtered_imu_msg;
-<<<<<<< HEAD
+  nav_msgs::Odometry                 m_filter_relative_pos_msg;
+  mscl_msgs::FilterStatus            m_filter_status_msg;
+  mscl_msgs::FilterHeadingState      m_filter_heading_state_msg;
   mscl_msgs::FilterHeading           m_filter_heading_msg;
-  mscl_msgs::FilterHeadingState      m_filter_heading_state_msg;
-  mscl_msgs::FilterStatus            m_filter_status_msg;
-=======
-  ros_mscl::filter_heading_msg       m_filter_heading_msg;
-  ros_mscl::filter_heading_state_msg m_filter_heading_state_msg;
-  ros_mscl::filter_status_msg        m_filter_status_msg;
-  nav_msgs::Odometry                 m_filter_relative_pos_msg;
->>>>>>> 91425160
 
   //Device Status Message
   mscl_msgs::Status m_device_status_msg;
