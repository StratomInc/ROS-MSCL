cmake_minimum_required(VERSION 2.8.3)
project(ros_mscl)

## Find catkin macros and libraries
## if COMPONENTS list like find_package(catkin REQUIRED COMPONENTS xyz)
## is used, also find other catkin packages
find_package(catkin REQUIRED COMPONENTS
  roslint
  message_generation
  geometry_msgs
  nav_msgs
  roscpp
  sensor_msgs
  std_msgs
  std_srvs
  tf2
  tf2_ros
  diagnostic_updater
)

find_library(MSCL_LIB_PATH NAMES libmscl.so PATHS "/usr/share/c++-mscl" DOC "MSCL Library" NO_DEFAULT_PATH)
find_library(BOOST_LIB_PATH NAMES libboost_chrono.so PATHS "/usr/share/c++-mscl/Boost/lib" NO_DEFAULT_PATH)
set(MSCL_INC_PATH "/usr/share/c++-mscl/source")
set(BOOST_INC_PATH "/usr/share/c++-mscl/Boost/include")
#find_path(MSCL_INC_PATH NAMES mscl.h PATHS "/usr/share/c++-mscl/source/mscl" DOC "MSCL Includes" NO_DEFAULT_PATH)

set(MSCL_LIB "usr/share/c++-mscl")
add_definitions(-std=c++11)

set(CMAKE_C_FLAGS "-Wno-implicit-function-declaration -Wno-incompatible-pointer-types -Wno-format -fno-builtin-memcpy")

add_message_files(
  FILES
  status_msg.msg
  nav_status_msg.msg
)

add_service_files(
  FILES
  InitFilterEuler.srv
  InitFilterHeading.srv
  SetAccelBias.srv
  GetAccelBias.srv
  SetGyroBias.srv
  GetGyroBias.srv
  SetHardIronValues.srv
  GetHardIronValues.srv
  SetSoftIronMatrix.srv
  GetSoftIronMatrix.srv
  SetComplementaryFilter.srv
  GetComplementaryFilter.srv
  SetAccelBiasModel.srv
  GetAccelBiasModel.srv
  SetGravityAdaptiveVals.srv
  GetGravityAdaptiveVals.srv
  SetSensor2VehicleRotation.srv
  GetSensor2VehicleRotation.srv
  SetSensor2VehicleOffset.srv
  GetSensor2VehicleOffset.srv
  SetReferencePosition.srv
  GetReferencePosition.srv
  SetConingScullingComp.srv
  GetConingScullingComp.srv
  SetEstimationControlFlags.srv
  GetEstimationControlFlags.srv
  SetDynamicsMode.srv
  GetDynamicsMode.srv
  SetZeroAngleUpdateThreshold.srv
  GetZeroAngleUpdateThreshold.srv
  SetZeroVelocityUpdateThreshold.srv
<<<<<<< HEAD
  SetFilterEuler.srv
=======
  GetZeroVelocityUpdateThreshold.srv
>>>>>>> de4fca18
  SetTareOrientation.srv
  GetTareOrientation.srv
  SetAccelNoise.srv
  GetAccelNoise.srv
  SetGyroNoise.srv
  GetGyroNoise.srv
  SetMagNoise.srv
  GetMagNoise.srv
  SetGyroBiasModel.srv
  GetGyroBiasModel.srv
  SetAccelAdaptiveVals.srv
  GetAccelAdaptiveVals.srv
  SetMagAdaptiveVals.srv
  GetMagAdaptiveVals.srv
  SetMagDipAdaptiveVals.srv
  GetMagDipAdaptiveVals.srv
  SetHeadingSource.srv
  GetHeadingSource.srv
  GetSensor2VehicleTransformation.srv
)

###################################
## catkin specific configuration ##
###################################
## The catkin_package macro generates cmake config files for your package
## Declare things to be passed to dependent projects
## INCLUDE_DIRS: uncomment this if you package contains header files
## LIBRARIES: libraries you create in this project that dependent projects also need
## CATKIN_DEPENDS: catkin_packages dependent projects also need
## DEPENDS: system dependencies of this project that dependent projects also need

generate_messages(
  DEPENDENCIES
  std_msgs
  geometry_msgs
)

catkin_package(
  INCLUDE_DIRS
    include
  CATKIN_DEPENDS
    roscpp
    cmake_modules
    tf2
    tf2_ros
    std_msgs
    std_srvs
    geometry_msgs
    sensor_msgs
    nav_msgs
    message_runtime
)
###########
## Build ##
###########

include_directories(include/${PROJECT_NAME} ${MIPLIBINC} ${MIPUTILINC} ${MSCL_INC_PATH} ${MSCL_LIB} ${MSCL_INC} ${catkin_INCLUDE_DIRS})

add_library(ros_mscl
  src/microstrain_3dm.cpp
)
add_dependencies(${PROJECT_NAME} ${${PROJECT_NAME}_EXPORTED_TARGETS})

add_library(microstrain_diagnostic_updater src/microstrain_diagnostic_updater.cpp)
add_dependencies(microstrain_diagnostic_updater ${${PROJECT_NAME}_EXPORTED_TARGETS})

# Executables

add_executable(ros_mscl_node
  src/microstrain_3dm_node.cpp
  src/microstrain_diagnostic_updater.cpp
)

add_dependencies(ros_mscl_node
  ros_mscl_gencpp
  ${${PROJECT_NAME}_EXPORTED_TARGETS}
)
add_executable(set_accel_bias_client src/set_accel_bias_client.cpp)

add_executable(get_accel_bias_client src/get_accel_bias_client.cpp)

add_executable(set_gyro_bias_client src/set_gyro_bias_client.cpp)

add_executable(get_gyro_bias_client src/get_gyro_bias_client.cpp)

add_executable(set_hard_iron_values_client src/set_hard_iron_values_client.cpp)

add_executable(get_hard_iron_values_client src/get_hard_iron_values_client.cpp)

add_executable(device_report_client src/device_report_client.cpp)

add_executable(gyro_bias_capture_client src/gyro_bias_capture_client.cpp)

add_executable(set_soft_iron_matrix_client src/set_soft_iron_matrix_client.cpp)

add_executable(get_soft_iron_matrix_client src/get_soft_iron_matrix_client.cpp)

add_executable(set_complementary_filter_client src/set_complementary_filter_client.cpp)

add_executable(get_complementary_filter_client src/get_complementary_filter_client.cpp)

add_executable(init_filter_euler_client src/init_filter_euler_client.cpp)

add_executable(init_filter_heading_client src/init_filter_heading_client.cpp)

add_executable(set_accel_bias_model_client src/set_accel_bias_model_client.cpp)

add_executable(set_gravity_adaptive_vals_client src/set_gravity_adaptive_vals_client.cpp)

add_executable(set_sensor2vehicle_rotation_client src/set_sensor2vehicle_rotation_client.cpp)

add_executable(get_sensor2vehicle_rotation_client src/get_sensor2vehicle_rotation_client.cpp)

add_executable(set_sensor2vehicle_offset_client src/set_sensor2vehicle_offset_client.cpp)

add_executable(get_sensor2vehicle_offset_client src/get_sensor2vehicle_offset_client.cpp)

add_executable(set_reference_position_client src/set_reference_position_client.cpp)

add_executable(get_reference_position_client src/get_reference_position_client.cpp)

add_executable(set_coning_sculling_comp_client src/set_coning_sculling_comp_client.cpp)

add_executable(get_coning_sculling_comp_client src/get_coning_sculling_comp_client.cpp)

add_executable(set_estimation_control_flags_client src/set_estimation_control_flags_client.cpp)

add_executable(get_estimation_control_flags_client src/get_estimation_control_flags_client.cpp)

add_executable(set_dynamics_mode_client src/set_dynamics_mode_client.cpp)

add_executable(get_dynamics_mode_client src/get_dynamics_mode_client.cpp)

add_executable(get_basic_status_client src/get_basic_status_client.cpp)

add_executable(get_diagnostic_report_client src/get_diagnostic_report_client.cpp)

add_executable(set_zero_angle_update_threshold_client src/set_zero_angle_update_threshold_client.cpp)

add_executable(get_zero_angle_update_threshold_client src/get_zero_angle_update_threshold_client.cpp)

add_executable(set_zero_velocity_update_threshold_client src/set_zero_velocity_update_threshold_client.cpp)

add_executable(set_filter_euler_client src/set_filter_euler_client.cpp)

add_executable(get_zero_velocity_update_threshold_client src/get_zero_velocity_update_threshold_client.cpp)

add_executable(set_tare_orientation_client src/set_tare_orientation_client.cpp)

add_executable(set_accel_noise_client src/set_accel_noise_client.cpp)

add_executable(get_accel_noise_client src/get_accel_noise_client.cpp)

add_executable(set_gyro_noise_client src/set_gyro_noise_client.cpp)

add_executable(get_gyro_noise_client src/get_gyro_noise_client.cpp)

add_executable(set_mag_noise_client src/set_mag_noise_client.cpp)

add_executable(get_mag_noise_client src/get_mag_noise_client.cpp)

add_executable(set_gyro_bias_model_client src/set_gyro_bias_model_client.cpp)

add_executable(get_gyro_bias_model_client src/get_gyro_bias_model_client.cpp)

add_executable(get_gravity_adaptive_vals_client src/get_gravity_adaptive_vals_client.cpp)

add_executable(set_mag_adaptive_vals_client src/set_mag_adaptive_vals_client.cpp)

add_executable(get_mag_adaptive_vals_client src/get_mag_adaptive_vals_client.cpp)

add_executable(set_mag_dip_adaptive_vals_client src/set_mag_dip_adaptive_vals_client.cpp)

add_executable(get_mag_dip_adaptive_vals_client src/get_mag_dip_adaptive_vals_client.cpp)

add_executable(get_accel_bias_model_client src/get_accel_bias_model_client.cpp)

add_executable(commanded_vel_zupt_client src/commanded_vel_zupt_client.cpp)

add_executable(commanded_ang_rate_zupt_client src/commanded_ang_rate_zupt_client.cpp)

add_executable(set_heading_source_client src/set_heading_source_client.cpp)

add_dependencies(set_accel_bias_client ros_mscl_gencpp)

add_dependencies(set_accel_bias_client ros_mscl_gencpp)

add_dependencies(get_accel_bias_client ros_mscl_gencpp)

add_dependencies(set_gyro_bias_client ros_mscl_gencpp)

add_dependencies(get_gyro_bias_client ros_mscl_gencpp)

add_dependencies(set_hard_iron_values_client ros_mscl_gencpp)

add_dependencies(get_hard_iron_values_client ros_mscl_gencpp)

add_dependencies(device_report_client ros_mscl_gencpp)

add_dependencies(gyro_bias_capture_client ros_mscl_gencpp)

add_dependencies(set_soft_iron_matrix_client ros_mscl_gencpp)

add_dependencies(set_complementary_filter_client ros_mscl_gencpp)

add_dependencies(get_complementary_filter_client ros_mscl_gencpp)

add_dependencies(init_filter_euler_client ros_mscl_gencpp)

add_dependencies(init_filter_heading_client ros_mscl_gencpp)

add_dependencies(set_accel_bias_model_client ros_mscl_gencpp)

add_dependencies(set_gravity_adaptive_vals_client ros_mscl_gencpp)

add_dependencies(set_sensor2vehicle_rotation_client ros_mscl_gencpp)

add_dependencies(get_sensor2vehicle_rotation_client ros_mscl_gencpp)

add_dependencies(set_sensor2vehicle_offset_client ros_mscl_gencpp)

add_dependencies(get_sensor2vehicle_offset_client ros_mscl_gencpp)

add_dependencies(set_reference_position_client ros_mscl_gencpp)

add_dependencies(get_reference_position_client ros_mscl_gencpp)

add_dependencies(set_coning_sculling_comp_client ros_mscl_gencpp)

add_dependencies(get_coning_sculling_comp_client ros_mscl_gencpp)

add_dependencies(set_estimation_control_flags_client ros_mscl_gencpp)

add_dependencies(get_estimation_control_flags_client ros_mscl_gencpp)

add_dependencies(set_dynamics_mode_client ros_mscl_gencpp)

add_dependencies(get_dynamics_mode_client ros_mscl_gencpp)

add_dependencies(get_basic_status_client ros_mscl_gencpp)

add_dependencies(get_diagnostic_report_client ros_mscl_gencpp)

add_dependencies(set_zero_angle_update_threshold_client ros_mscl_gencpp)

add_dependencies(get_zero_angle_update_threshold_client ros_mscl_gencpp)

add_dependencies(set_zero_velocity_update_threshold_client ros_mscl_gencpp)

add_dependencies(get_zero_velocity_update_threshold_client ros_mscl_gencpp)

add_dependencies(set_filter_euler_client ros_mscl_gencpp)

add_dependencies(set_tare_orientation_client ros_mscl_gencpp)

add_dependencies(set_accel_noise_client ros_mscl_gencpp)

add_dependencies(get_accel_noise_client ros_mscl_gencpp)

add_dependencies(set_gyro_noise_client ros_mscl_gencpp)

add_dependencies(get_gyro_noise_client ros_mscl_gencpp)

add_dependencies(set_mag_noise_client ros_mscl_gencpp)

add_dependencies(get_mag_noise_client ros_mscl_gencpp)

add_dependencies(set_gyro_bias_model_client ros_mscl_gencpp)

add_dependencies(get_gyro_bias_model_client ros_mscl_gencpp)

add_dependencies(get_gravity_adaptive_vals_client ros_mscl_gencpp)

add_dependencies(set_mag_adaptive_vals_client ros_mscl_gencpp)

add_dependencies(get_mag_adaptive_vals_client ros_mscl_gencpp)

add_dependencies(set_mag_dip_adaptive_vals_client ros_mscl_gencpp)

add_dependencies(get_mag_dip_adaptive_vals_client ros_mscl_gencpp)

add_dependencies(get_accel_bias_model_client ros_mscl_gencpp)

add_dependencies(commanded_vel_zupt_client ros_mscl_gencpp)

add_dependencies(commanded_ang_rate_zupt_client ros_mscl_gencpp)

add_dependencies(set_heading_source_client ros_mscl_gencpp)


# Linking

target_link_libraries(ros_mscl
  ${MSCL_LIB_PATH}
  ${catkin_LIBRARIES}
)
target_link_libraries(ros_mscl_node
  ros_mscl
  ${catkin_LIBRARIES}
)

target_link_libraries(commanded_vel_zupt_client ${catkin_LIBRARIES})

target_link_libraries(commanded_ang_rate_zupt_client ${catkin_LIBRARIES})

target_link_libraries(set_heading_source_client ${catkin_LIBRARIES})

target_link_libraries(set_accel_bias_client ${catkin_LIBRARIES})

target_link_libraries(get_accel_bias_client ${catkin_LIBRARIES})

target_link_libraries(set_gyro_bias_client ${catkin_LIBRARIES})

target_link_libraries(get_gyro_bias_client ${catkin_LIBRARIES})

target_link_libraries(set_hard_iron_values_client ${catkin_LIBRARIES})

target_link_libraries(get_hard_iron_values_client ${catkin_LIBRARIES})

target_link_libraries(device_report_client ${catkin_LIBRARIES})

target_link_libraries(gyro_bias_capture_client ${catkin_LIBRARIES})

target_link_libraries(set_soft_iron_matrix_client ${catkin_LIBRARIES})

target_link_libraries(get_soft_iron_matrix_client ${catkin_LIBRARIES})

target_link_libraries(set_complementary_filter_client ${catkin_LIBRARIES})

target_link_libraries(get_complementary_filter_client ${catkin_LIBRARIES})

target_link_libraries(init_filter_euler_client ${catkin_LIBRARIES})

target_link_libraries(init_filter_heading_client ${catkin_LIBRARIES})

target_link_libraries(set_accel_bias_model_client ${catkin_LIBRARIES})

target_link_libraries(set_gravity_adaptive_vals_client ${catkin_LIBRARIES})

target_link_libraries(set_sensor2vehicle_rotation_client ${catkin_LIBRARIES})

target_link_libraries(get_sensor2vehicle_rotation_client ${catkin_LIBRARIES})

target_link_libraries(set_sensor2vehicle_offset_client ${catkin_LIBRARIES})

target_link_libraries(get_sensor2vehicle_offset_client ${catkin_LIBRARIES})

target_link_libraries(set_reference_position_client ${catkin_LIBRARIES})

target_link_libraries(get_reference_position_client ${catkin_LIBRARIES})

target_link_libraries(set_coning_sculling_comp_client ${catkin_LIBRARIES})

target_link_libraries(get_coning_sculling_comp_client ${catkin_LIBRARIES})

target_link_libraries(set_estimation_control_flags_client ${catkin_LIBRARIES})

target_link_libraries(get_estimation_control_flags_client ${catkin_LIBRARIES})

target_link_libraries(set_dynamics_mode_client ${catkin_LIBRARIES})

target_link_libraries(get_dynamics_mode_client ${catkin_LIBRARIES})

target_link_libraries(get_basic_status_client ${catkin_LIBRARIES})

target_link_libraries(get_diagnostic_report_client ${catkin_LIBRARIES})

target_link_libraries(set_zero_angle_update_threshold_client ${catkin_LIBRARIES})

target_link_libraries(get_zero_angle_update_threshold_client ${catkin_LIBRARIES})

target_link_libraries(set_zero_velocity_update_threshold_client ${catkin_LIBRARIES})

target_link_libraries(get_zero_velocity_update_threshold_client ${catkin_LIBRARIES})

target_link_libraries(set_filter_euler_client ${catkin_LIBRARIES})

target_link_libraries(set_tare_orientation_client ${catkin_LIBRARIES})

target_link_libraries(set_accel_noise_client ${catkin_LIBRARIES})

target_link_libraries(get_accel_noise_client ${catkin_LIBRARIES})

target_link_libraries(set_gyro_noise_client ${catkin_LIBRARIES})

target_link_libraries(get_gyro_noise_client ${catkin_LIBRARIES})

target_link_libraries(set_mag_noise_client ${catkin_LIBRARIES})

target_link_libraries(get_mag_noise_client ${catkin_LIBRARIES})

target_link_libraries(set_gyro_bias_model_client ${catkin_LIBRARIES})

target_link_libraries(get_gyro_bias_model_client ${catkin_LIBRARIES})

target_link_libraries(get_gravity_adaptive_vals_client ${catkin_LIBRARIES})

target_link_libraries(set_mag_adaptive_vals_client ${catkin_LIBRARIES})

target_link_libraries(get_mag_adaptive_vals_client ${catkin_LIBRARIES})

target_link_libraries(set_mag_dip_adaptive_vals_client ${catkin_LIBRARIES})

target_link_libraries(get_mag_dip_adaptive_vals_client ${catkin_LIBRARIES})

target_link_libraries(get_accel_bias_model_client ${catkin_LIBRARIES})



#############
## Install ##
#############

install(TARGETS ros_mscl ros_mscl_node
  ARCHIVE DESTINATION ${CATKIN_PACKAGE_LIB_DESTINATION}
  LIBRARY DESTINATION ${CATKIN_PACKAGE_LIB_DESTINATION}
  RUNTIME DESTINATION ${CATKIN_PACKAGE_BIN_DESTINATION}
)

install(DIRECTORY launch config
  DESTINATION ${CATKIN_PACKAGE_SHARE_DESTINATION}
)

#############
## Testing ##
#############

## Run roslint on only the node files for now
# TODO: Add more files as needed
roslint_cpp(src/microstrain_3dm.cpp src/microstrain_3dm_node.cpp)<|MERGE_RESOLUTION|>--- conflicted
+++ resolved
@@ -68,11 +68,7 @@
   SetZeroAngleUpdateThreshold.srv
   GetZeroAngleUpdateThreshold.srv
   SetZeroVelocityUpdateThreshold.srv
-<<<<<<< HEAD
-  SetFilterEuler.srv
-=======
   GetZeroVelocityUpdateThreshold.srv
->>>>>>> de4fca18
   SetTareOrientation.srv
   GetTareOrientation.srv
   SetAccelNoise.srv
